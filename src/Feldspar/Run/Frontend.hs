--- conflicted
+++ resolved
@@ -230,21 +230,12 @@
 refArg (Ref r) = Imp.refArg (extractSingle r)
 
 -- | Mutable array argument
-<<<<<<< HEAD
 arrArg :: PrimType' a => Arr a -> FunArg Data PrimType'
-arrArg (Arr a) = Imp.arrArg (extractSingle a)
+arrArg (Arr o a) = Imp.offset (Imp.arrArg (extractSingle a)) o
 
 -- | Immutable array argument
 iarrArg :: PrimType' a => IArr a -> FunArg Data PrimType'
-iarrArg (IArr a) = Imp.iarrArg (extractSingle a)
-=======
-arrArg :: PrimType a => Arr a -> FunArg Data PrimType'
-arrArg (Arr o a) = Imp.offset (Imp.arrArg (extractSingle a)) o
-
--- | Immutable array argument
-iarrArg :: PrimType a => IArr a -> FunArg Data PrimType'
 iarrArg (IArr o a) = Imp.offset (Imp.iarrArg (extractSingle a)) o
->>>>>>> add86837
 
 -- | Abstract object argument
 objArg :: Object -> FunArg Data PrimType'
