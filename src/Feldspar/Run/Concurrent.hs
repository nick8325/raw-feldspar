module Feldspar.Run.Concurrent
  ( ThreadId
  , Chan
  , ChanType(..)
  , Transferable(..)
  , BulkTransferable(..)
  , fork
  , forkWithId
  , asyncKillThread
  , killThread
  , waitThread
  , newChan
  , readChan
  , writeChan
  , closeChan
  , lastChanReadOK
  ) where



import Data.Proxy
import Data.TypedStruct

import Language.Embedded.Concurrent (ThreadId, Closeable, Uncloseable)
import qualified Language.Embedded.Concurrent as Imp

import Feldspar
import Feldspar.Representation
import Feldspar.Primitive.Representation
import Feldspar.Run.Representation



-- | Fork off a computation as a new thread.
fork :: Run () -> Run ThreadId
fork = Run . Imp.fork . unRun

-- | Fork off a computation as a new thread, with access to its own thread ID.
forkWithId :: (ThreadId -> Run ()) -> Run ThreadId
forkWithId f = Run $ Imp.forkWithId (unRun . f)

-- | Forcibly terminate a thread, then continue execution immediately.
asyncKillThread :: ThreadId -> Run ()
asyncKillThread = Run . Imp.asyncKillThread

-- | Forcibly terminate a thread. Blocks until the thread is actually dead.
killThread :: ThreadId -> Run ()
killThread = Run . Imp.killThread

-- | Wait for a thread to terminate.
waitThread :: ThreadId -> Run ()
waitThread = Run . Imp.waitThread


--------------------------------------------------------------------------------
-- * 'Transferable' class
--------------------------------------------------------------------------------

class ChanType a
  where
    -- | Channel data representation
    type ChanRep a

<<<<<<< HEAD
    -- | Create a new channel. Writing a reference type to a channel will copy
    --   contents into the channel, so modifying it post-write is completely
    --   safe.
=======
    -- | Create a new closable channel.
>>>>>>> 6e0d53b1
    newChanRep :: proxy a -> Data Length -> Run (ChanRep a)

    -- | When 'readChan' was last called on the given channel, did the read
    --   succeed?
    --   Always returns @True@ unless 'closeChan' has been called on the channel.
    --   Always returns @True@ if the channel has never been read.
    lastChanReadOKRep :: proxy a -> ChanRep a -> Run (Data Bool)

    -- | Close a channel. All subsequent write operations will be no-ops.
    --   After the channel is drained, all subsequent read operations will be
    --   no-ops as well.
    closeChanRep :: proxy a -> ChanRep a -> Run ()

class ChanType a => Transferable a
  where
    -- | Read an element from a channel. If channel is empty, blocks until there
    --   is an item available.
    --   If 'closeChan' has been called on the channel *and* if the channel is
    --   empty, @readChan@ returns an undefined value immediately.
    readChanRep :: ChanRep a -> Run a

    -- | Write a data element to a channel.
    --   If 'closeChan' has been called on the channel, all calls to @writeChan@
    --   become non-blocking no-ops and return @False@, otherwise returns @True@.
    --   If the channel is full, this function blocks until there's space in the
    --   queue.
    writeChanRep :: ChanRep a -> a -> Run (Data Bool)

class ChanType a => BulkTransferable a
  where
    -- | Read a given number of elements from a channel into a new container.
    --   The semantics are the same as for 'readChan', where "channel is empty"
    --   is defined as "channel contains less data than requested".
    readChanBulkRep  :: ChanRep a -> Data Length-> Run a

    -- | Write the given number of data elemets to a channel from a container.
    --   The semantics are the same as for 'writeChan', where "channel is full"
    --   is defined as "channel has insufficient free space to store all written
    --   data".
    writeChanBulkRep :: ChanRep a -> Data Length -> a -> Run (Data Bool)



instance PrimType' a => ChanType (Data a)
  where
    type ChanRep (Data a) = Imp.Chan Closeable a
    newChanRep _        = Run . Imp.newCloseableChan
    lastChanReadOKRep _ = Run . Imp.lastChanReadOK
    closeChanRep _      = Run . Imp.closeChan

instance PrimType' a => Transferable (Data a)
  where
    readChanRep    = Run . Imp.readChan
    writeChanRep c = Run . Imp.writeChan c

instance (ChanType a, ChanType b) => ChanType (a,b)
  where
    type ChanRep (a,b) = (ChanRep a, ChanRep b)
    newChanRep _ sz    = (,) <$> newChanRep (Proxy :: Proxy a) sz <*> newChanRep (Proxy :: Proxy b) sz
    lastChanReadOKRep _ (a,b) = do
        sa <- lastChanReadOKRep (Proxy :: Proxy a) a
        ifE sa (lastChanReadOKRep (Proxy :: Proxy b) b) (return false)
    closeChanRep _ (a,b) = do
        closeChanRep (Proxy :: Proxy a) a
        closeChanRep (Proxy :: Proxy b) b

instance (Transferable a, Transferable b) => Transferable (a,b)
  where
    readChanRep (a,b)  = (,) <$> readChanRep a <*> readChanRep b
    writeChanRep (a,b) (va,vb) = do
        sa <- writeChanRep a va
        ifE sa (writeChanRep b vb) (return false)



instance PrimType a => ChanType (Arr a)
  where
    type ChanRep (Arr a) = Imp.Chan Closeable a
    newChanRep _    sz   = newChanRep (Proxy :: Proxy (Data a)) sz
    lastChanReadOKRep _  = Run . Imp.lastChanReadOK
    closeChanRep      _  = Run . Imp.closeChan

instance PrimType a => BulkTransferable (Arr a)
  where
    readChanBulkRep c len = do
        warr <- newArr (i2n len)
        let arr = case unArr warr of Single x -> x
        Run $ Imp.readChanBuf c 0 len arr
        return warr
    writeChanBulkRep c len warr = do
        let arr = case unArr warr of Single x -> x
        Run $ Imp.writeChanBuf c 0 len arr



--------------------------------------------------------------------------------
-- * User interface for channels
--------------------------------------------------------------------------------

-- | Communication channel
newtype Chan a = Chan { unChan :: ChanRep a }

newChan :: forall a. Transferable a => Data Length -> Run (Chan a)
newChan = fmap Chan . newChanRep (Proxy :: Proxy a)

readChan :: Transferable a => Chan a -> Run a
readChan = readChanRep . unChan

writeChan :: Transferable a => Chan a -> a -> Run (Data Bool)
writeChan c = writeChanRep (unChan c)

lastChanReadOK :: Transferable a => Chan a -> Run (Data Bool)
lastChanReadOK c = lastChanReadOKRep c (unChan c)

closeChan :: Transferable a => Chan a -> Run ()
closeChan c = closeChanRep c (unChan c)<|MERGE_RESOLUTION|>--- conflicted
+++ resolved
@@ -61,13 +61,9 @@
     -- | Channel data representation
     type ChanRep a
 
-<<<<<<< HEAD
-    -- | Create a new channel. Writing a reference type to a channel will copy
-    --   contents into the channel, so modifying it post-write is completely
-    --   safe.
-=======
-    -- | Create a new closable channel.
->>>>>>> 6e0d53b1
+    -- | Create a new closeable channel. Writing a reference type to a channel
+    --   will copy contents into the channel, so modifying it post-write is
+    --   completely safe.
     newChanRep :: proxy a -> Data Length -> Run (ChanRep a)
 
     -- | When 'readChan' was last called on the given channel, did the read
