name:                raw-feldspar
version:             0.1
synopsis:            Resource-Aware Feldspar
description:         An implementation of the Feldspar EDSL with focus on
                     resource-awareness.
                     .
                     Examples can be found in the @examples/@ directory. The
                     files named "TutN_..." can be studied as a tutorial (to be
                     read in ascending order).
                     .
                     For more information, see the README:
                     <https://github.com/Feldspar/raw-feldspar/blob/master/README.md>
                     .
                     To see which GHC versions RAW-Feldspar can be built with,
                     consult the Travis status page:
                     <https://travis-ci.org/Feldspar/raw-feldspar>
license:             BSD3
license-file:        LICENSE
author:              Emil Axelsson
maintainer:          emax@chalmers.se
copyright:           Copyright (c) 2016 Anders Persson, Anton Ekblad, Emil Axelsson,
                                        Josef Svenningsson, Koen Claessen, Markus Aronsson,
                                        Máté Karácsony
                     Copyright (c) 2015 Emil Axelsson
homepage:            https://github.com/Feldspar/raw-feldspar
bug-reports:         https://github.com/Feldspar/raw-feldspar/issues
category:            Language
build-type:          Simple
cabal-version:       >=1.10

extra-source-files:
    README.md
    examples/*.hs
    tests/*.hs

source-repository head
  type:      git
  location: https://github.com/Feldspar/raw-feldspar.git

library
  exposed-modules:
    Data.Inhabited
    Data.TypedStruct
    Data.Selection
    Feldspar.Primitive.Representation
    Feldspar.Primitive.Backend.C
    Feldspar.Representation
    Feldspar.Sugar
    Feldspar.Frontend
    Feldspar.Optimize
    Feldspar
    Feldspar.Run.Representation
    Feldspar.Run.Concurrent
    Feldspar.Run.Compile
    Feldspar.Run.Frontend
    Feldspar.Run.Marshal
    Feldspar.Run
<<<<<<< HEAD
    Feldspar.Hardware.Representation
    Feldspar.Hardware.Frontend
    Feldspar.Hardware.Compile
    Feldspar.Hardware
    Feldspar.Verify
    Feldspar.Verify.Representation
=======
>>>>>>> b8e1c820
    Feldspar.Data.Array
    Feldspar.Data.Buffered
    Feldspar.Data.Option
    Feldspar.Data.Queue
    Feldspar.Data.Storable
    Feldspar.Data.Validated
    Feldspar.Data.Vector
    Feldspar.Processing.Filters

  other-modules:
    Data.Inhabited.TH

  default-language: Haskell2010

  default-extensions:
    ConstraintKinds
    DefaultSignatures
    DeriveFunctor
    DeriveFoldable
    DeriveTraversable
    FlexibleContexts
    FlexibleInstances
    FunctionalDependencies
    GADTs
    GeneralizedNewtypeDeriving
    MultiParamTypeClasses
    PatternSynonyms
    Rank2Types
    RecordWildCards
    PartialTypeSignatures
    ScopedTypeVariables
    StandaloneDeriving
    TypeFamilies
    TypeOperators
    ViewPatterns

  build-depends:
    array,
    base < 5,
    constraints,
    containers,
    data-default-class,
    data-hash,
    imperative-edsl >= 0.7,
    -- hardware-edsl >= 0.1.0.2,
    language-c-quote,
    mtl,
    operational-alacarte,
    prelude-edsl >= 0.4,
    simple-smt,
    syntactic >= 3.6.1,
      -- Smallest version that has `instD`
    template-haskell

  hs-source-dirs: src

  ghc-options:
    -fno-warn-partial-type-signatures

test-suite NumSimpl
  type: exitcode-stdio-1.0

  hs-source-dirs: tests

  main-is: NumSimpl.hs

  default-language: Haskell2010

  build-depends:
    base,
    mtl,
    raw-feldspar,
    syntactic,
    tasty-quickcheck,
    tasty-th

test-suite Compilation
  type: exitcode-stdio-1.0

  hs-source-dirs: tests

  main-is: Compilation.hs

  default-language: Haskell2010

  build-depends:
    base,
    mtl,
    raw-feldspar

test-suite Semantics
  type: exitcode-stdio-1.0

  hs-source-dirs: tests

  main-is: Semantics.hs

  default-language: Haskell2010

  default-extensions:
    FlexibleContexts
    ScopedTypeVariables

  build-depends:
    base,
    QuickCheck,
    raw-feldspar,
    tasty,
    tasty-quickcheck,
    tasty-th

test-suite Examples
  type: exitcode-stdio-1.0

  hs-source-dirs: tests examples

  main-is: Examples.hs

  default-language: Haskell2010

  build-depends:
    base,
    QuickCheck,
    raw-feldspar,
    tasty,
    tasty-hunit,
    tasty-quickcheck
<|MERGE_RESOLUTION|>--- conflicted
+++ resolved
@@ -55,15 +55,8 @@
     Feldspar.Run.Frontend
     Feldspar.Run.Marshal
     Feldspar.Run
-<<<<<<< HEAD
-    Feldspar.Hardware.Representation
-    Feldspar.Hardware.Frontend
-    Feldspar.Hardware.Compile
-    Feldspar.Hardware
     Feldspar.Verify
     Feldspar.Verify.Representation
-=======
->>>>>>> b8e1c820
     Feldspar.Data.Array
     Feldspar.Data.Buffered
     Feldspar.Data.Option
