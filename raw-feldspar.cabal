name:                raw-feldspar
version:             0.1
synopsis:            Resource-Aware Feldspar
description:         See README.md
license:             BSD3
license-file:        LICENSE
-- author:              Emil Axelsson
maintainer:          emax@chalmers.se
copyright:           Copyright (c) 2015, Emil Axelsson
category:            Language
build-type:          Simple
extra-source-files:  README.md
cabal-version:       >=1.10
tested-with: GHC == 7.8.4, GHC == 7.10.3, GHC == 7.11.*

source-repository head
  type:      git
  location: https://github.com/emilaxelsson/raw-feldspar.git

library
  exposed-modules:
    Feldspar
    Data.VirtualContainer
    Feldspar.Representation
    Feldspar.Frontend
    Feldspar.Vector
    Feldspar.Compile

  default-language: Haskell2010

  default-extensions:
    ConstraintKinds
    DeriveFunctor
    FlexibleContexts
    FlexibleInstances
    GADTs
    GeneralizedNewtypeDeriving
    MultiParamTypeClasses
    Rank2Types
    ScopedTypeVariables
    TypeFamilies
    TypeOperators

  build-depends:
    base < 5,
    containers,
    imperative-edsl,
    mtl,
    open-typerep >= 0.4,
    operational-alacarte,
    prelude-edsl,
<<<<<<< HEAD
    syntactic >= 3.2.1
=======
    process,
    syntactic >= 3.2.1,
    time >= 1.5
>>>>>>> 133396c4

  hs-source-dirs: src
<|MERGE_RESOLUTION|>--- conflicted
+++ resolved
@@ -49,12 +49,6 @@
     open-typerep >= 0.4,
     operational-alacarte,
     prelude-edsl,
-<<<<<<< HEAD
     syntactic >= 3.2.1
-=======
-    process,
-    syntactic >= 3.2.1,
-    time >= 1.5
->>>>>>> 133396c4
 
   hs-source-dirs: src
